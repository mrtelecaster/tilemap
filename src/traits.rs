//! Traits used to make the tile systems generic. Implement these traits to create your own custom
//! tile types.

use std::fmt::Debug;

use num::NumCast;



/// Trait for creating different types of tile coordinate systems. Implement this for a struct to
/// use that struct as tile map coordinates.
pub trait TileCoords: Debug + Sized + PartialEq {

	/// Create a new instance of tile coordinates from the given world position
	fn from_world(x: f32, y: f32) -> Self;

	/// Converts this tile coordinate into cartesian world coordinates, representing the center of
	/// the tile.
	fn to_world(&self) -> (f32, f32);

	/// Get the tile distance between `self` and the given coordinates.
	/// 
	/// Tile distance is the number of "jumps" that would have to be made across adjacent tiles to
	/// get from `self` to `other`
	fn distance(&self, other: &Self) -> isize;

	/// Returns a set of coordinates that are adjacent to this set of coordinates
	fn adjacent_coords(&self) -> Vec<Self>;

	/// Returns a set of coordinates that form a straight line of adjacent tiles from `self` to `other`
	fn line_to(&self, other: &Self) -> Vec<Self>;

	/// Returns a set of coordinates that form a ring of adjacent tiles a given distance from `self`
	fn ring_tiles(&self, radius: isize) -> Vec<Self>;

<<<<<<< HEAD
	/// Converts this tile coordinate into cartesian world coordinates, representing the center of
	/// the tile.
	fn to_world(&self) -> (f32, f32);
}


/// Trait used to denote tile data that can be stored in a tilemap and used for pathfinding
pub trait Tile {

	/// Returns the cost of traversing this tile. Used for pathfinding.
	/// 
	/// Default implementation returns `1`, so if your game does not need to have different movement
	/// costs for different types of tiles, then you don't need to implement this function.
	fn pathfind_cost<T>(&self) -> T where T: NumCast {
		NumCast::from(1).unwrap()
	}
=======
	fn area_tiles(&self, radius: isize) -> Vec<Self>;
>>>>>>> 52755759
}<|MERGE_RESOLUTION|>--- conflicted
+++ resolved
@@ -33,10 +33,7 @@
 	/// Returns a set of coordinates that form a ring of adjacent tiles a given distance from `self`
 	fn ring_tiles(&self, radius: isize) -> Vec<Self>;
 
-<<<<<<< HEAD
-	/// Converts this tile coordinate into cartesian world coordinates, representing the center of
-	/// the tile.
-	fn to_world(&self) -> (f32, f32);
+	fn area_tiles(&self, radius: isize) -> Vec<Self>;
 }
 
 
@@ -50,7 +47,4 @@
 	fn pathfind_cost<T>(&self) -> T where T: NumCast {
 		NumCast::from(1).unwrap()
 	}
-=======
-	fn area_tiles(&self, radius: isize) -> Vec<Self>;
->>>>>>> 52755759
 }